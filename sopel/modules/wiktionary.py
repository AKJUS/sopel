--- conflicted
+++ resolved
@@ -60,7 +60,6 @@
     etymology = None
     definitions = {}
     for line in bytes.splitlines():
-<<<<<<< HEAD
         is_new_mode = False
         if 'id="Etymology' in line:
             mode = 'etymology'
@@ -77,35 +76,10 @@
             # make sure those are not excluded (see e.g., abecedarian).
             if ('id="' in line) and ('<li>' not in line):
                 mode = None
-            elif (mode == 'etmyology') and ('<p>' in line):
+            elif (mode == 'etymology') and ('<p>' in line):
                 etymology = text(line)
             elif (mode is not None) and ('<li>' in line):
                 definitions.setdefault(mode, []).append(text(line))
-=======
-        if 'id="Etymology"' in line or 'id="Etymology_1"' in line:
-            mode = 'etymology'
-        elif 'id="Noun"' in line:
-            mode = 'noun'
-        elif 'id="Verb"' in line:
-            mode = 'verb'
-        elif 'id="Adjective"' in line:
-            mode = 'adjective'
-        elif 'id="Adverb"' in line:
-            mode = 'adverb'
-        elif 'id="Interjection"' in line:
-            mode = 'interjection'
-        elif 'id="Particle"' in line:
-            mode = 'particle'
-        elif 'id="Preposition"' in line:
-            mode = 'preposition'
-        elif 'id="' in line:
-            mode = None
-
-        elif (mode == 'etymology') and ('<p>' in line):
-            etymology = text(line)
-        elif (mode is not None) and ('<li>' in line):
-            definitions.setdefault(mode, []).append(text(line))
->>>>>>> bb9fb4b0
 
         if '<hr' in line:
             break
@@ -149,10 +123,7 @@
         result = format(word, definitions, 5)
 
     if len(result) > 300:
-<<<<<<< HEAD
         result = result[:295] + '[…]'
-=======
-        result = result[:295] + '[...]'
     bot.say(result)
 
 
@@ -174,5 +145,4 @@
 
     if len(result) > 300:
         result = result[:295] + '[...]'
->>>>>>> bb9fb4b0
     bot.say(result)