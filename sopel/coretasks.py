--- conflicted
+++ resolved
@@ -1288,7 +1288,6 @@
         bot.reply(STRINGS['huh'])
 
 
-<<<<<<< HEAD
 @plugin.event('CHGHOST')
 @plugin.thread(False)
 @plugin.unblockable
@@ -1315,10 +1314,7 @@
         trigger.nick, new_user, new_host)
 
 
-@module.event('ACCOUNT')
-=======
 @plugin.event('ACCOUNT')
->>>>>>> 481ec3b8
 @plugin.thread(False)
 @plugin.unblockable
 @plugin.priority('medium')
