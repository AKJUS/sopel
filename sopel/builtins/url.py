--- conflicted
+++ resolved
@@ -418,46 +418,6 @@
             yield URLInfo(url, None, None, None, True)
             continue
 
-<<<<<<< HEAD
-        # Prevent private addresses from being queried if enable_private_resolution is False
-        # FIXME: This does nothing when an attacker knows how to host a 302
-        # FIXME: This whole concept has a TOCTOU issue
-        if not bot.config.url.enable_private_resolution:
-            if not parsed_url.hostname:
-                # URL like file:///path is a valid local path (i.e. private)
-                LOGGER.debug("Ignoring private URL: %s", url)
-                continue
-
-            try:
-                ips = [ip_address(parsed_url.hostname)]
-            except ValueError:
-                # Extra try/except here in case the DNS resolution fails, see #2348
-                try:
-                    ips = [
-                        ip_address(ip.to_text())
-                        for ip in dns.resolver.resolve(parsed_url.hostname)
-                    ]
-                except Exception as exc:
-                    LOGGER.debug(
-                        "Cannot resolve hostname %s, ignoring URL %s"
-                        " (exception was: %r)",
-                        parsed_url.hostname,
-                        url,
-                        exc,
-                    )
-                    continue
-
-            private = False
-            for ip in ips:
-                if ip.is_private or ip.is_loopback:
-                    private = True
-                    break
-            if private:
-                LOGGER.debug("Ignoring private URL: %s", url)
-                continue
-
-=======
->>>>>>> acff99a7
         # Call the URL to get a title, if possible
         unsafe_urls = [
             url
