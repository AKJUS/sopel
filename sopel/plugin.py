--- conflicted
+++ resolved
@@ -832,17 +832,13 @@
     return add_attribute
 
 
-<<<<<<< HEAD
 def rate(
     user: int = 0,
     channel: int = 0,
     server: int = 0,
     *,
-    message: typing.Optional[str] = None,
-) -> typing.Callable:
-=======
-def rate(user: int = 0, channel: int = 0, server: int = 0) -> Callable:
->>>>>>> df815a2f
+    message: Optional[str] = None,
+) -> Callable:
     """Decorate a function to be rate-limited.
 
     :param user: seconds between permitted calls of this function by the same
@@ -917,8 +913,8 @@
 
 def rate_user(
     rate: int,
-    message: typing.Optional[str] = None,
-) -> typing.Callable:
+    message: Optional[str] = None,
+) -> Callable:
     """Decorate a function to be rate-limited for a user.
 
     :param rate: seconds between permitted calls of this function by the same
@@ -959,8 +955,8 @@
 
 def rate_channel(
     rate: int,
-    message: typing.Optional[str] = None,
-) -> typing.Callable:
+    message: Optional[str] = None,
+) -> Callable:
     """Decorate a function to be rate-limited for a channel.
 
     :param rate: seconds between permitted calls of this function in the same
@@ -1005,8 +1001,8 @@
 
 def rate_global(
     rate: int,
-    message: typing.Optional[str] = None,
-) -> typing.Callable:
+    message: Optional[str] = None,
+) -> Callable:
     """Decorate a function to be rate-limited for the whole server.
 
     :param rate: seconds between permitted calls of this function no matter who
